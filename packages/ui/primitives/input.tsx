--- conflicted
+++ resolved
@@ -1,10 +1,6 @@
 import * as React from 'react';
 
-<<<<<<< HEAD
-import { Loader } from 'lucide-react';
-=======
-import { Eye, EyeOff } from 'lucide-react';
->>>>>>> e4b7747f
+import { Eye, EyeOff, Loader } from 'lucide-react';
 
 import { cn } from '../lib/utils';
 import { Button } from './button';
@@ -30,6 +26,8 @@
   },
 );
 
+Input.displayName = 'Input';
+
 const InputWithLoader = React.forwardRef<HTMLInputElement, InputProps & { loading?: boolean }>(
   ({ loading, ...props }, ref) => {
     return (
@@ -46,12 +44,8 @@
   },
 );
 
-Input.displayName = 'Input';
 InputWithLoader.displayName = 'InputWithLoader';
 
-<<<<<<< HEAD
-export { Input, InputWithLoader };
-=======
 const PasswordInput = React.forwardRef<HTMLInputElement, InputProps>(
   ({ className, ...props }, ref) => {
     const [showPassword, setShowPassword] = React.useState(false);
@@ -86,5 +80,4 @@
 
 PasswordInput.displayName = 'Input';
 
-export { Input, PasswordInput };
->>>>>>> e4b7747f
+export { Input, InputWithLoader, PasswordInput };
import { hash } from 'bcrypt';

import { getStripeCustomerByUser } from '@documenso/ee/server-only/stripe/get-customer';
import { prisma } from '@documenso/prisma';
import { IdentityProvider } from '@documenso/prisma/client';

import { SALT_ROUNDS } from '../../constants/auth';
import { getFlag } from '../../universal/get-feature-flag';

export interface CreateUserOptions {
  name: string;
  email: string;
  password: string;
  signature?: string | null;
}

export const createUser = async ({ name, email, password, signature }: CreateUserOptions) => {
  const isBillingEnabled = await getFlag('app_billing');

  const hashedPassword = await hash(password, SALT_ROUNDS);

  const userExists = await prisma.user.findFirst({
    where: {
      email: email.toLowerCase(),
    },
  });

  if (userExists) {
    throw new Error('User already exists');
  }

<<<<<<< HEAD
  return prisma.$transaction(async (tx) => {
    const user = await tx.user.create({
      data: {
        name,
        email: email.toLowerCase(),
        password: hashedPassword,
        signature,
        identityProvider: IdentityProvider.DOCUMENSO,
      },
    });

    const acceptedTeamInvites = await tx.teamMemberInvite.findMany({
      where: {
        email: {
          equals: email,
          mode: 'insensitive',
        },
        status: 'ACCEPTED', // Todo: Teams use enum.
      },
    });

    // For each team invite, add the user to the team and delete the team invite.
    await Promise.all(
      acceptedTeamInvites.map(async (invite) => {
        await tx.teamMember.create({
          data: {
            teamId: invite.teamId,
            userId: user.id,
            role: invite.role,
          },
        });

        await tx.teamMemberInvite.delete({
          where: {
            id: invite.id,
          },
        });
      }),
    );

    return user;
=======
  let user = await prisma.user.create({
    data: {
      name,
      email: email.toLowerCase(),
      password: hashedPassword,
      signature,
      identityProvider: IdentityProvider.DOCUMENSO,
    },
>>>>>>> 88534fa1
  });

  if (isBillingEnabled) {
    try {
      const stripeSession = await getStripeCustomerByUser(user);
      user = stripeSession.user;
    } catch (e) {
      console.error(e);
    }
  }

  return user;
};<|MERGE_RESOLUTION|>--- conflicted
+++ resolved
@@ -29,7 +29,6 @@
     throw new Error('User already exists');
   }
 
-<<<<<<< HEAD
   return prisma.$transaction(async (tx) => {
     const user = await tx.user.create({
       data: {
@@ -70,27 +69,15 @@
       }),
     );
 
+    if (isBillingEnabled) {
+      try {
+        const session = await getStripeCustomerByUser(user);
+        return session.user;
+      } catch (err) {
+        console.error(err);
+      }
+    }
+
     return user;
-=======
-  let user = await prisma.user.create({
-    data: {
-      name,
-      email: email.toLowerCase(),
-      password: hashedPassword,
-      signature,
-      identityProvider: IdentityProvider.DOCUMENSO,
-    },
->>>>>>> 88534fa1
   });
-
-  if (isBillingEnabled) {
-    try {
-      const stripeSession = await getStripeCustomerByUser(user);
-      user = stripeSession.user;
-    } catch (e) {
-      console.error(e);
-    }
-  }
-
-  return user;
 };
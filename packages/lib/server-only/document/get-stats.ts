--- conflicted
+++ resolved
@@ -21,11 +21,8 @@
       },
       where: {
         userId: user.id,
-<<<<<<< HEAD
         teamId,
-=======
         deletedAt: null,
->>>>>>> e4b7747f
       },
     }),
     prisma.document.groupBy({
@@ -51,18 +48,9 @@
         _all: true,
       },
       where: {
-<<<<<<< HEAD
-        teamId,
-        status: {
-          not: ExtendedDocumentStatus.DRAFT,
-        },
-        Recipient: {
-          some: {
-            email: user.email,
-            signingStatus: SigningStatus.SIGNED,
-=======
         OR: [
           {
+            teamId,
             status: ExtendedDocumentStatus.PENDING,
             Recipient: {
               some: {
@@ -71,9 +59,9 @@
               },
             },
             deletedAt: null,
->>>>>>> e4b7747f
           },
           {
+            teamId,
             status: ExtendedDocumentStatus.COMPLETED,
             Recipient: {
               some: {

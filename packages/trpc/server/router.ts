import { adminRouter } from './admin-router/router';
import { authRouter } from './auth-router/router';
import { documentRouter } from './document-router/router';
import { fieldRouter } from './field-router/router';
import { profileRouter } from './profile-router/router';
import { recipientRouter } from './recipient-router/router';
import { shareLinkRouter } from './share-link-router/router';
<<<<<<< HEAD
import { teamRouter } from './team-router/router';
=======
import { singleplayerRouter } from './singleplayer-router/router';
>>>>>>> e4b7747f
import { router } from './trpc';
import { twoFactorAuthenticationRouter } from './two-factor-authentication-router/router';

export const appRouter = router({
  auth: authRouter,
  profile: profileRouter,
  document: documentRouter,
  field: fieldRouter,
  recipient: recipientRouter,
  admin: adminRouter,
  shareLink: shareLinkRouter,
<<<<<<< HEAD
  team: teamRouter,
=======
  singleplayer: singleplayerRouter,
  twoFactorAuthentication: twoFactorAuthenticationRouter,
>>>>>>> e4b7747f
});

export type AppRouter = typeof appRouter;<|MERGE_RESOLUTION|>--- conflicted
+++ resolved
@@ -5,11 +5,8 @@
 import { profileRouter } from './profile-router/router';
 import { recipientRouter } from './recipient-router/router';
 import { shareLinkRouter } from './share-link-router/router';
-<<<<<<< HEAD
+import { singleplayerRouter } from './singleplayer-router/router';
 import { teamRouter } from './team-router/router';
-=======
-import { singleplayerRouter } from './singleplayer-router/router';
->>>>>>> e4b7747f
 import { router } from './trpc';
 import { twoFactorAuthenticationRouter } from './two-factor-authentication-router/router';
 
@@ -21,12 +18,9 @@
   recipient: recipientRouter,
   admin: adminRouter,
   shareLink: shareLinkRouter,
-<<<<<<< HEAD
+  singleplayer: singleplayerRouter,
   team: teamRouter,
-=======
-  singleplayer: singleplayerRouter,
   twoFactorAuthentication: twoFactorAuthenticationRouter,
->>>>>>> e4b7747f
 });
 
 export type AppRouter = typeof appRouter;
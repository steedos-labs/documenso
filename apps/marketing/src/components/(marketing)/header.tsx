--- conflicted
+++ resolved
@@ -25,15 +25,11 @@
         <Image src="/logo.png" alt="Documenso Logo" width={170} height={0}></Image>
       </Link>
 
-<<<<<<< HEAD
       <div className="hidden items-center gap-x-6 md:flex">
-=======
-      <div className="flex items-center gap-x-6">
         <Link href="/pricing" className="text-sm font-semibold text-[#8D8D8D] hover:text-[#6D6D6D]">
           Pricing
         </Link>
-
->>>>>>> f633b17f
+        
         <Link href="/blog" className="text-sm font-semibold text-[#8D8D8D] hover:text-[#6D6D6D]">
           Blog
         </Link>

--- conflicted
+++ resolved
@@ -1,15 +1,11 @@
 'use client';
 
-import { HTMLAttributes } from 'react';
+import type { HTMLAttributes } from 'react';
 
 import Link from 'next/link';
 import { usePathname } from 'next/navigation';
 
-<<<<<<< HEAD
-import { CreditCard, Key, User, Users } from 'lucide-react';
-=======
-import { CreditCard, Lock, User } from 'lucide-react';
->>>>>>> e4b7747f
+import { CreditCard, Lock, User, Users } from 'lucide-react';
 
 import { useFeatureFlags } from '@documenso/lib/client-only/providers/feature-flag';
 import { cn } from '@documenso/ui/lib/utils';
@@ -39,7 +35,6 @@
         </Button>
       </Link>
 
-<<<<<<< HEAD
       <Link href="/settings/teams">
         <Button
           variant="ghost"
@@ -53,10 +48,7 @@
         </Button>
       </Link>
 
-      <Link href="/settings/password">
-=======
       <Link href="/settings/security">
->>>>>>> e4b7747f
         <Button
           variant="ghost"
           className={cn(

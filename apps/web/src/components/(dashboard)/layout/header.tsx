'use client';

<<<<<<< HEAD
import { type HTMLAttributes, useEffect, useState } from 'react';
=======
import type { HTMLAttributes } from 'react';
import { useEffect, useState } from 'react';
>>>>>>> e4b7747f

import Link from 'next/link';
import { useParams } from 'next/navigation';

<<<<<<< HEAD
import type { GetTeamsResponse } from '@documenso/lib/server-only/team/get-teams';
=======
>>>>>>> e4b7747f
import type { User } from '@documenso/prisma/client';
import { cn } from '@documenso/ui/lib/utils';

import { Logo } from '~/components/branding/logo';

import { DesktopNav } from './desktop-nav';
import { ProfileDropdown } from './profile-dropdown';

export type HeaderProps = HTMLAttributes<HTMLDivElement> & {
  user: User;
  teams: GetTeamsResponse;
};

export const Header = ({ className, user, teams, ...props }: HeaderProps) => {
  const params = useParams();

  const [scrollY, setScrollY] = useState(0);

  useEffect(() => {
    const onScroll = () => {
      setScrollY(window.scrollY);
    };

    window.addEventListener('scroll', onScroll);

    return () => window.removeEventListener('scroll', onScroll);
  }, []);

  const getRootHref = () => {
    if (typeof params?.teamUrl === 'string') {
      return `/t/${params.teamUrl}`;
    }

    return '/';
  };

  return (
    <header
      className={cn(
        'supports-backdrop-blur:bg-background/60 bg-background/95 sticky top-0 z-[1000] flex h-16 w-full items-center border-b border-b-transparent backdrop-blur duration-200',
        scrollY > 5 && 'border-b-border',
        className,
      )}
      {...props}
    >
      <div className="mx-auto flex w-full max-w-screen-xl items-center justify-between gap-x-4 px-4 md:justify-normal md:px-8">
        <Link
          href={getRootHref()}
          className="focus-visible:ring-ring ring-offset-background rounded-md focus-visible:outline-none focus-visible:ring-2 focus-visible:ring-offset-2"
        >
          <Logo className="h-6 w-auto" />
        </Link>

        <DesktopNav />

        <div className="flex gap-x-4">
          <ProfileDropdown user={user} teams={teams} />

          {/* <Button variant="outline" size="sm" className="h-10 w-10 p-0.5 md:hidden">
            <Menu className="h-6 w-6" />
          </Button> */}
        </div>
      </div>
    </header>
  );
};<|MERGE_RESOLUTION|>--- conflicted
+++ resolved
@@ -1,19 +1,11 @@
 'use client';
 
-<<<<<<< HEAD
 import { type HTMLAttributes, useEffect, useState } from 'react';
-=======
-import type { HTMLAttributes } from 'react';
-import { useEffect, useState } from 'react';
->>>>>>> e4b7747f
 
 import Link from 'next/link';
 import { useParams } from 'next/navigation';
 
-<<<<<<< HEAD
 import type { GetTeamsResponse } from '@documenso/lib/server-only/team/get-teams';
-=======
->>>>>>> e4b7747f
 import type { User } from '@documenso/prisma/client';
 import { cn } from '@documenso/ui/lib/utils';
 

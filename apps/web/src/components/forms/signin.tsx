--- conflicted
+++ resolved
@@ -99,11 +99,13 @@
           Password
         </Label>
 
-<<<<<<< HEAD
         <div className="relative">
           <Input
             id="password"
             type={showPassword ? 'text' : 'password'}
+            minLength={6}
+            maxLength={72}
+            autoComplete="current-password"
             className="bg-background mt-2 pr-10"
             {...register('password')}
           />
@@ -122,17 +124,6 @@
             )}
           </Button>
         </div>
-=======
-        <Input
-          id="password"
-          type="password"
-          minLength={6}
-          maxLength={72}
-          autoComplete="current-password"
-          className="bg-background mt-2"
-          {...register('password')}
-        />
->>>>>>> bf71d2a1
 
         {errors.password && (
           <span className="mt-1 text-xs text-red-500">{errors.password.message}</span>

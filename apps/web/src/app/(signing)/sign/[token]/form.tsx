'use client';

import { useMemo, useState } from 'react';

import { useRouter } from 'next/navigation';

import { useSession } from 'next-auth/react';
import { useForm } from 'react-hook-form';

import { completeDocumentWithToken } from '@documenso/lib/server-only/document/complete-document-with-token';
import { sortFieldsByPosition, validateFieldsInserted } from '@documenso/lib/utils/fields';
import { Document, Field, Recipient } from '@documenso/prisma/client';
import { FieldToolTip } from '@documenso/ui/components/field/field-tooltip';
import { cn } from '@documenso/ui/lib/utils';
import { Button } from '@documenso/ui/primitives/button';
import { Card, CardContent } from '@documenso/ui/primitives/card';
import { Input } from '@documenso/ui/primitives/input';
import { Label } from '@documenso/ui/primitives/label';
import {
  Select,
  SelectContent,
  SelectItem,
  SelectTrigger,
  SelectValue,
} from '@documenso/ui/primitives/select';
import { SignaturePad } from '@documenso/ui/primitives/signature-pad';

import { DATE_FORMATS } from '~/helpers/constants';

import { useRequiredSigningContext } from './provider';
import { SignDialog } from './sign-dialog';

export type SigningFormProps = {
  document: Document;
  recipient: Recipient;
  fields: Field[];
};

export const SigningForm = ({ document, recipient, fields }: SigningFormProps) => {
  const router = useRouter();
  const { data: session } = useSession();

<<<<<<< HEAD
  const { fullName, signature, setFullName, setSignature, dateFormat, setDateFormat } =
    useRequiredSigningContext();

=======
  const { fullName, signature, setFullName, setSignature } = useRequiredSigningContext();
>>>>>>> 8d0e815b
  const [validateUninsertedFields, setValidateUninsertedFields] = useState(false);

  const hasDateField = fields.find((field) => field.type === 'DATE');

  const {
    handleSubmit,
    formState: { isSubmitting },
  } = useForm();

  const uninsertedFields = useMemo(() => {
    return sortFieldsByPosition(fields.filter((field) => !field.inserted));
  }, [fields]);

  const onFormSubmit = async () => {
    setValidateUninsertedFields(true);

    const isFieldsValid = validateFieldsInserted(fields);

    if (!isFieldsValid) {
      return;
    }

    await completeDocumentWithToken({
      token: recipient.token,
      documentId: document.id,
    });

    router.push(`/sign/${recipient.token}/complete`);
  };

  return (
    <form
      className={cn(
        'dark:bg-background border-border bg-widget sticky flex h-full flex-col rounded-xl border px-4 py-6',
        {
          'top-20 max-h-[min(68rem,calc(100vh-6rem))]': session,
          'top-4 max-h-[min(68rem,calc(100vh-2rem))]': !session,
        },
      )}
      onSubmit={handleSubmit(onFormSubmit)}
    >
      {validateUninsertedFields && uninsertedFields[0] && (
        <FieldToolTip key={uninsertedFields[0].id} field={uninsertedFields[0]} color="warning">
          Click to insert field
        </FieldToolTip>
      )}

      <fieldset
        disabled={isSubmitting}
        className={cn('-mx-2 flex flex-1 flex-col overflow-hidden px-2')}
      >
        <div className={cn('flex flex-1 flex-col')}>
          <h3 className="text-foreground text-2xl font-semibold">Sign Document</h3>

          <p className="text-muted-foreground mt-2 text-sm">
            Please review the document before signing.
          </p>

          <hr className="border-border mb-8 mt-4" />

          <div className="-mx-2 flex flex-1 flex-col gap-4 overflow-y-auto px-2">
            <div className="flex flex-1 flex-col gap-y-4">
              <div>
                <Label htmlFor="full-name">Full Name</Label>

                <Input
                  type="text"
                  id="full-name"
                  className="bg-background mt-2"
                  value={fullName}
                  onChange={(e) => setFullName(e.target.value.trimStart())}
                />
              </div>

              {hasDateField && (
                <div>
                  <Label htmlFor="date-format">Date Format</Label>

                  <Select
                    onValueChange={(value) => {
                      setDateFormat(value);
                    }}
                    defaultValue={dateFormat}
                  >
                    <SelectTrigger className="bg-background mt-2">
                      <SelectValue />
                    </SelectTrigger>
                    <SelectContent>
                      {DATE_FORMATS.map((format) => (
                        <SelectItem key={format.key} value={format.value}>
                          {format.label}
                        </SelectItem>
                      ))}
                    </SelectContent>
                  </Select>
                </div>
              )}

              <div>
                <Label htmlFor="Signature">Signature</Label>

                <Card className="mt-2" gradient degrees={-120}>
                  <CardContent className="p-0">
                    <SignaturePad
                      className="h-44 w-full"
                      defaultValue={signature ?? undefined}
                      onChange={(value) => {
                        setSignature(value);
                      }}
                    />
                  </CardContent>
                </Card>
              </div>
            </div>

            <div className="flex flex-col gap-4 md:flex-row">
              <Button
                type="button"
                className="dark:bg-muted dark:hover:bg-muted/80 w-full  bg-black/5 hover:bg-black/10"
                variant="secondary"
                size="lg"
                disabled={typeof window !== 'undefined' && window.history.length <= 1}
                onClick={() => router.back()}
              >
                Cancel
              </Button>

              <SignDialog
                isSubmitting={isSubmitting}
                onSignatureComplete={handleSubmit(onFormSubmit)}
                document={document}
                fields={fields}
              />
            </div>
          </div>
        </div>
      </fieldset>
    </form>
  );
};<|MERGE_RESOLUTION|>--- conflicted
+++ resolved
@@ -40,13 +40,9 @@
   const router = useRouter();
   const { data: session } = useSession();
 
-<<<<<<< HEAD
   const { fullName, signature, setFullName, setSignature, dateFormat, setDateFormat } =
     useRequiredSigningContext();
 
-=======
-  const { fullName, signature, setFullName, setSignature } = useRequiredSigningContext();
->>>>>>> 8d0e815b
   const [validateUninsertedFields, setValidateUninsertedFields] = useState(false);
 
   const hasDateField = fields.find((field) => field.type === 'DATE');

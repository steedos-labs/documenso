'use client';

import { useTransition } from 'react';

import { Loader } from 'lucide-react';
import { useSession } from 'next-auth/react';

import { useUpdateSearchParams } from '@documenso/lib/client-only/hooks/use-update-search-params';
import type { FindResultSet } from '@documenso/lib/types/find-result-set';
import type { Document, Recipient, User } from '@documenso/prisma/client';
import { ExtendedDocumentStatus } from '@documenso/prisma/types/extended-document-status';
import { DataTable } from '@documenso/ui/primitives/data-table';
import { DataTablePagination } from '@documenso/ui/primitives/data-table-pagination';

import { StackAvatarsWithTooltip } from '~/components/(dashboard)/avatar/stack-avatars-with-tooltip';
import { DocumentStatus } from '~/components/formatter/document-status';
import { LocaleDate } from '~/components/formatter/locale-date';

import { DataTableActionButton } from './data-table-action-button';
import { DataTableActionDropdown } from './data-table-action-dropdown';
import { DataTableTitle } from './data-table-title';

export type DocumentsDataTableProps = {
  results: FindResultSet<
    Document & {
      Recipient: Recipient[];
      User: Pick<User, 'id' | 'name' | 'email'>;
    }
  >;
  showSenderColumn?: boolean;
  teamUrl?: string;
};

export const DocumentsDataTable = ({
  results,
  showSenderColumn,
  teamUrl,
}: DocumentsDataTableProps) => {
  const { data: session } = useSession();
  const [isPending, startTransition] = useTransition();

  const updateSearchParams = useUpdateSearchParams();

  const onPaginationChange = (page: number, perPage: number) => {
    startTransition(() => {
      updateSearchParams({
        page,
        perPage,
      });
    });
  };

  if (!session) {
    return null;
  }

  return (
    <div className="relative">
      <DataTable
        columns={[
          {
            header: 'Created',
            accessorKey: 'createdAt',
            cell: ({ row }) => <LocaleDate date={row.original.createdAt} />,
          },
          {
            header: 'Title',
            cell: ({ row }) => <DataTableTitle row={row.original} />,
          },
          {
            id: 'sender',
            header: 'Sender',
            cell: ({ row }) => row.original.User.name ?? row.original.User.email,
          },
          {
            header: 'Recipient',
            accessorKey: 'recipient',
            cell: ({ row }) => {
              return <StackAvatarsWithTooltip recipients={row.original.Recipient} />;
            },
          },
          {
            header: 'Status',
            accessorKey: 'status',
            cell: ({ row }) => <DocumentStatus status={row.getValue('status')} />,
          },
          {
            header: 'Actions',
<<<<<<< HEAD
            cell: ({ row }) => (
              <div className="flex items-center gap-x-4">
                <DataTableActionButton teamUrl={teamUrl} row={row.original} />
                <DataTableActionDropdown teamUrl={teamUrl} row={row.original} />
              </div>
            ),
=======
            cell: ({ row }) =>
              (!row.original.deletedAt ||
                row.original.status === ExtendedDocumentStatus.COMPLETED) && (
                <div className="flex items-center gap-x-4">
                  <DataTableActionButton row={row.original} />
                  <DataTableActionDropdown row={row.original} />
                </div>
              ),
>>>>>>> e4b7747f
          },
        ]}
        data={results.data}
        perPage={results.perPage}
        currentPage={results.currentPage}
        totalPages={results.totalPages}
        onPaginationChange={onPaginationChange}
        columnVisibility={{
          sender: Boolean(showSenderColumn),
        }}
      >
        {(table) => <DataTablePagination additionalInformation="VisibleCount" table={table} />}
      </DataTable>

      {isPending && (
        <div className="bg-background/50 absolute inset-0 flex items-center justify-center">
          <Loader className="text-muted-foreground h-8 w-8 animate-spin" />
        </div>
      )}
    </div>
  );
};<|MERGE_RESOLUTION|>--- conflicted
+++ resolved
@@ -86,23 +86,14 @@
           },
           {
             header: 'Actions',
-<<<<<<< HEAD
-            cell: ({ row }) => (
-              <div className="flex items-center gap-x-4">
-                <DataTableActionButton teamUrl={teamUrl} row={row.original} />
-                <DataTableActionDropdown teamUrl={teamUrl} row={row.original} />
-              </div>
-            ),
-=======
             cell: ({ row }) =>
               (!row.original.deletedAt ||
                 row.original.status === ExtendedDocumentStatus.COMPLETED) && (
                 <div className="flex items-center gap-x-4">
-                  <DataTableActionButton row={row.original} />
-                  <DataTableActionDropdown row={row.original} />
+                  <DataTableActionButton teamUrl={teamUrl} row={row.original} />
+                  <DataTableActionDropdown teamUrl={teamUrl} row={row.original} />
                 </div>
               ),
->>>>>>> e4b7747f
           },
         ]}
         data={results.data}

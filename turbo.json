{
  "$schema": "https://turbo.build/schema.json",
  "pipeline": {
    "build": {
      "dependsOn": ["^build"],
      "outputs": [".next/**", "!.next/cache/**"]
    },
    "lint": {
      "cache": false
    },
    "lint:fix": {
      "cache": false
    },
    "clean": {
      "cache": false
    },
    "dev": {
      "cache": false,
      "persistent": true
    },
    "start": {
      "dependsOn": ["^build"],
      "cache": false,
      "persistent": true
    },
    "dev:test": {
      "cache": false
    },
    "test:e2e": {
      "dependsOn": ["^build"]
    }
  },
  "globalDependencies": ["**/.env.*local"],
  "globalEnv": [
    "APP_VERSION",
    "NEXT_PRIVATE_ENCRYPTION_KEY",
    "NEXTAUTH_URL",
    "NEXTAUTH_SECRET",
    "NEXT_PUBLIC_PROJECT",
    "NEXT_PUBLIC_WEBAPP_URL",
    "NEXT_PUBLIC_MARKETING_URL",
    "NEXT_PUBLIC_POSTHOG_KEY",
    "NEXT_PUBLIC_FEATURE_BILLING_ENABLED",
    "NEXT_PUBLIC_STRIPE_COMMUNITY_PLAN_MONTHLY_PRICE_ID",
<<<<<<< HEAD
    "NEXT_PUBLIC_STRIPE_FREE_PLAN_ID",
    "NEXT_PUBLIC_DISABLE_SIGNUP",
=======
>>>>>>> 5809480f
    "NEXT_PRIVATE_DATABASE_URL",
    "NEXT_PRIVATE_DIRECT_DATABASE_URL",
    "NEXT_PRIVATE_GOOGLE_CLIENT_ID",
    "NEXT_PRIVATE_GOOGLE_CLIENT_SECRET",
    "NEXT_PUBLIC_UPLOAD_TRANSPORT",
    "NEXT_PRIVATE_UPLOAD_ENDPOINT",
    "NEXT_PRIVATE_UPLOAD_REGION",
    "NEXT_PRIVATE_UPLOAD_BUCKET",
    "NEXT_PRIVATE_UPLOAD_ACCESS_KEY_ID",
    "NEXT_PRIVATE_UPLOAD_SECRET_ACCESS_KEY",
    "NEXT_PRIVATE_UPLOAD_DISTRIBUTION_DOMAIN",
    "NEXT_PRIVATE_UPLOAD_DISTRIBUTION_KEY_ID",
    "NEXT_PRIVATE_UPLOAD_DISTRIBUTION_KEY_CONTENTS",
    "NEXT_PRIVATE_SIGNING_TRANSPORT",
    "NEXT_PRIVATE_SIGNING_PASSPHRASE",
    "NEXT_PRIVATE_SIGNING_LOCAL_FILE_PATH",
    "NEXT_PRIVATE_SIGNING_LOCAL_FILE_CONTENTS",
    "NEXT_PRIVATE_SIGNING_LOCAL_FILE_ENCODING",
    "NEXT_PRIVATE_SMTP_TRANSPORT",
    "NEXT_PRIVATE_RESEND_API_KEY",
    "NEXT_PRIVATE_MAILCHANNELS_API_KEY",
    "NEXT_PRIVATE_MAILCHANNELS_ENDPOINT",
    "NEXT_PRIVATE_MAILCHANNELS_DKIM_DOMAIN",
    "NEXT_PRIVATE_MAILCHANNELS_DKIM_SELECTOR",
    "NEXT_PRIVATE_MAILCHANNELS_DKIM_PRIVATE_KEY",
    "NEXT_PRIVATE_SMTP_HOST",
    "NEXT_PRIVATE_SMTP_PORT",
    "NEXT_PRIVATE_SMTP_USERNAME",
    "NEXT_PRIVATE_SMTP_PASSWORD",
    "NEXT_PRIVATE_SMTP_APIKEY_USER",
    "NEXT_PRIVATE_SMTP_APIKEY",
    "NEXT_PRIVATE_SMTP_SECURE",
    "NEXT_PRIVATE_SMTP_FROM_NAME",
    "NEXT_PRIVATE_SMTP_FROM_ADDRESS",
    "NEXT_PRIVATE_STRIPE_API_KEY",
    "NEXT_PRIVATE_STRIPE_WEBHOOK_SECRET",
    "NEXT_PRIVATE_GITHUB_TOKEN",
    "VERCEL",
    "VERCEL_ENV",
    "VERCEL_URL",
    "DEPLOYMENT_TARGET",
    "FONT_CAVEAT_URI",
    "POSTGRES_URL",
    "DATABASE_URL",
    "POSTGRES_PRISMA_URL",
    "POSTGRES_URL_NON_POOLING",
    "E2E_TEST_AUTHENTICATE_USERNAME",
    "E2E_TEST_AUTHENTICATE_USER_EMAIL",
    "E2E_TEST_AUTHENTICATE_USER_PASSWORD"
  ]
}<|MERGE_RESOLUTION|>--- conflicted
+++ resolved
@@ -42,11 +42,8 @@
     "NEXT_PUBLIC_POSTHOG_KEY",
     "NEXT_PUBLIC_FEATURE_BILLING_ENABLED",
     "NEXT_PUBLIC_STRIPE_COMMUNITY_PLAN_MONTHLY_PRICE_ID",
-<<<<<<< HEAD
     "NEXT_PUBLIC_STRIPE_FREE_PLAN_ID",
     "NEXT_PUBLIC_DISABLE_SIGNUP",
-=======
->>>>>>> 5809480f
     "NEXT_PRIVATE_DATABASE_URL",
     "NEXT_PRIVATE_DIRECT_DATABASE_URL",
     "NEXT_PRIVATE_GOOGLE_CLIENT_ID",

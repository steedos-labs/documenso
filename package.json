{
  "private": true,
  "scripts": {
    "build": "turbo run build",
    "build:web": "turbo run build --filter=@documenso/web",
    "dev": "turbo run dev --filter=@documenso/web --filter=@documenso/marketing",
    "start": "cd apps && cd web && next start",
    "lint": "turbo run lint",
    "format": "prettier --write \"**/*.{js,jsx,cjs,mjs,ts,tsx,cts,mts,mdx}\"",
    "prepare": "husky install",
    "commitlint": "commitlint --edit",
    "clean": "turbo run clean && rimraf node_modules",
    "d": "npm run dx && npm run dev",
    "dx": "npm i && npm run dx:up && npm run prisma:migrate-dev",
    "dx:up": "docker compose -f docker/compose-services.yml up -d",
    "dx:down": "docker compose -f docker/compose-services.yml down",
<<<<<<< HEAD
    "ci": "turbo run build test:e2e"
=======
    "prisma:migrate-dev": "npm run with:env -- npm run prisma:migrate-dev -w @documenso/prisma",
    "prisma:migrate-deploy": "npm run with:env -- npm run prisma:migrate-deploy -w @documenso/prisma",
    "with:env": "dotenv -e .env -e .env.local --"
>>>>>>> e0271cac
  },
  "engines": {
    "npm": ">=8.6.0",
    "node": ">=18.0.0"
  },
  "devDependencies": {
    "@commitlint/cli": "^17.7.1",
    "@commitlint/config-conventional": "^17.7.0",
    "dotenv": "^16.3.1",
    "dotenv-cli": "^7.3.0",
    "eslint": "^8.40.0",
    "eslint-config-custom": "*",
    "husky": "^8.0.0",
    "lint-staged": "^14.0.0",
    "prettier": "^2.5.1",
    "rimraf": "^5.0.1",
    "turbo": "^1.9.3"
  },
  "name": "@documenso/root",
  "packageManager": "npm@8.19.2",
  "workspaces": [
    "apps/*",
    "packages/*"
  ],
  "dependencies": {
    "recharts": "^2.7.2"
  }
}<|MERGE_RESOLUTION|>--- conflicted
+++ resolved
@@ -14,13 +14,10 @@
     "dx": "npm i && npm run dx:up && npm run prisma:migrate-dev",
     "dx:up": "docker compose -f docker/compose-services.yml up -d",
     "dx:down": "docker compose -f docker/compose-services.yml down",
-<<<<<<< HEAD
-    "ci": "turbo run build test:e2e"
-=======
+    "ci": "turbo run build test:e2e",
     "prisma:migrate-dev": "npm run with:env -- npm run prisma:migrate-dev -w @documenso/prisma",
     "prisma:migrate-deploy": "npm run with:env -- npm run prisma:migrate-deploy -w @documenso/prisma",
     "with:env": "dotenv -e .env -e .env.local --"
->>>>>>> e0271cac
   },
   "engines": {
     "npm": ">=8.6.0",

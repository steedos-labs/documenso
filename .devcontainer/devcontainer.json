--- conflicted
+++ resolved
@@ -14,20 +14,6 @@
   "customizations": {
     "vscode": {
       "extensions": [
-<<<<<<< HEAD
-        "GitHub.vscode-pull-request-github",
-        "GitHub.copilot-labs",
-        "GitHub.copilot-chat",
-        "GitHub.copilot",
-        "aaron-bond.better-comments",
-        "mikestead.dotenv",
-        "VisualStudioExptTeam.vscodeintellicode",
-        "Prisma.prisma",
-        "bradlc.vscode-tailwindcss",
-        "dbaeumer.vscode-eslint",
-        "unifiedjs.vscode-mdx",
-        "esbenp.prettier-vscode"
-=======
         "aaron-bond.better-comments",
         "bradlc.vscode-tailwindcss",
         "dbaeumer.vscode-eslint",
@@ -40,7 +26,6 @@
         "GitHub.vscode-pull-request-github",
         "Prisma.prisma",
         "VisualStudioExptTeam.vscodeintellicode",
->>>>>>> 09c7f9dd
       ]
     }
   }
